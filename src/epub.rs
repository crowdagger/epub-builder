// This Source Code Form is subject to the terms of the Mozilla Public
// License, v. 2.0. If a copy of the MPL was not distributed with
// this file, You can obtain one at https://mozilla.org/MPL/2.0/.

use crate::{EpubContent, common};
use crate::ReferenceType;
use crate::errors::Result;
use crate::ResultExt;
use crate::templates;
use crate::toc::{Toc, TocElement};
use crate::zip::Zip;

use std::io;
use std::io::Read;
use std::path::Path;

use chrono;
use mustache::MapBuilder;
use uuid;

/// Represents the EPUB version.
///
/// Currently, this library supports EPUB 2.0.1 and 3.0.1.
#[derive(Debug, Copy, Clone, PartialOrd, PartialEq)]
pub enum EpubVersion {
    /// EPUB 2.0.1 format
    V20,
    /// EPUB 3.0.1 format
    V30,
    /// Hint that destructuring should not be exhaustive
    #[doc(hidden)]
    __NonExhaustive,
}

/// EPUB Metadata
#[derive(Debug)]
struct Metadata {
    pub title: String,
    pub author: Vec<String>,
    pub lang: String,
    pub generator: String,
    pub toc_name: String,
    pub description: Vec<String>,
    pub subject: Vec<String>,
    pub license: Option<String>,
}

impl Metadata {
    /// Create new default metadata
    pub fn new() -> Metadata {
        Metadata {
            title: String::new(),
            author: vec![],
            lang: String::from("en"),
            generator: String::from("Rust EPUB library"),
            toc_name: String::from("Table Of Contents"),
            description: vec![],
            subject: vec![],
            license: None,
        }
    }
}

/// A file added in the EPUB
#[derive(Debug)]
struct Content {
    pub file: String,
    pub mime: String,
    pub itemref: bool,
    pub cover: bool,
    pub reftype: Option<ReferenceType>,
    pub title: String,
}

impl Content {
    /// Create a new content file
    pub fn new<S1, S2>(file: S1, mime: S2) -> Content
    where
        S1: Into<String>,
        S2: Into<String>,
    {
        Content {
            file: file.into(),
            mime: mime.into(),
            itemref: false,
            cover: false,
            reftype: None,
            title: String::new(),
        }
    }
}

/// Epub Builder
///
/// The main struct you'll need to use in this library. It is first created using
/// a wrapper to zip files; then you add content to it, and finally you generate
/// the EPUB file by calling the `generate` method.
///
/// ```
/// use epub_builder::EpubBuilder;
/// use epub_builder::ZipCommand;
/// use std::io;
///
/// // "Empty" EPUB file
/// let mut builder = EpubBuilder::new(ZipCommand::new().unwrap()).unwrap();
/// builder.metadata("title", "Empty EPUB").unwrap();
/// builder.metadata("author", "Ann 'Onymous").unwrap();
/// builder.generate(&mut io::stdout()).unwrap();
/// ```
#[derive(Debug)]
pub struct EpubBuilder<Z: Zip> {
    version: EpubVersion,
    zip: Z,
    files: Vec<Content>,
    metadata: Metadata,
    toc: Toc,
    stylesheet: bool,
    inline_toc: bool,
}

impl<Z: Zip> EpubBuilder<Z> {
    /// Create a new default EPUB Builder
    pub fn new(zip: Z) -> Result<EpubBuilder<Z>> {
        let mut epub = EpubBuilder {
            version: EpubVersion::V20,
            zip: zip,
            files: vec![],
            metadata: Metadata::new(),
            toc: Toc::new(),
            stylesheet: false,
            inline_toc: false,
        };

        epub.zip
            .write_file("META-INF/container.xml", templates::CONTAINER)?;
        epub.zip.write_file(
            "META-INF/com.apple.ibooks.display-options.xml",
            templates::IBOOKS,
        )?;

        Ok(epub)
    }

    /// Set EPUB version (default: V20)
    ///
    /// Supported versions are:
    ///
    /// * `V20`: EPUB 2.0.1
    /// * 'V30`: EPUB 3.0.1
    pub fn epub_version(&mut self, version: EpubVersion) -> &mut Self {
        self.version = version;
        self
    }

    /// Set some EPUB metadata
    ///
    /// For most metadata, this function will replace the existing metadata, but for subject, cteator and identifier who
    /// can have multiple values, it will add data to the existing data, unless the empty string "" is passed, in which case
    /// it will delete existing data for this key.
    ///
    /// # Valid keys used by the EPUB builder
    ///
    /// * `author`: author(s) of the book;
    /// * `title`: title of the book;
    /// * `lang`: the language ot the book, quite important as EPUB renderers rely on it
    ///   for e.g. hyphenating words.
    /// * `generator`: generator of the book (should be your program name);
    /// * `toc_name`: the name to use for table of contents (by default, "Table of Contents");
    /// * `subject`;
    /// * `description`;
    /// * `license`.

    pub fn metadata<S1, S2>(&mut self, key: S1, value: S2) -> Result<&mut Self>
    where
        S1: AsRef<str>,
        S2: Into<String>,
    {
        match key.as_ref() {
            "author" => {
                let value = value.into();
                if value == "" {
                        self.metadata.author = vec![];
                } else {
                    self.metadata.author.push(value.into());
                }
            },
            "title" => self.metadata.title = value.into(),
            "lang" => self.metadata.lang = value.into(),
            "generator" => self.metadata.generator = value.into(),
            "description" => {
                let value = value.into();
                if value == "" {
                        self.metadata.description = vec![];
                } else {
                    self.metadata.description.push(value.into());
                }
            },
            "subject" => {
                let value = value.into();
                if value == "" {
                        self.metadata.subject = vec![];
                } else {
                    self.metadata.subject.push(value.into());
                }
            },
            "license" => self.metadata.license = Some(value.into()),
            "toc_name" => self.metadata.toc_name = value.into(),
            s => bail!("invalid metadata '{}'", s),
        }
        Ok(self)
    }

    /// Sets stylesheet of the EPUB.
    ///
    /// This content will be written in a `stylesheet.css` file; it is used by
    /// some pages (such as nav.xhtml), you don't have use it in your documents though it
    /// makes sense to also do so.
    pub fn stylesheet<R: Read>(&mut self, content: R) -> Result<&mut Self> {
        self.add_resource("stylesheet.css", content, "text/css")?;
        self.stylesheet = true;
        Ok(self)
    }

    /// Adds an inline toc in the document.
    ///
    /// If this method is called it adds a page that contains the table of contents
    /// that appears in the document.
    ///
    /// The position where this table of contents will be inserted depends on when
    /// you call this method: if you call it before adding any content, it will be
    /// at the beginning, if you call it after, it will be at the end.
    pub fn inline_toc(&mut self) -> &mut Self {
        self.inline_toc = true;
        self.toc.add(TocElement::new(
            "toc.xhtml",
            self.metadata.toc_name.as_str(),
        ));
        let mut file = Content::new("toc.xhtml", "application/xhtml+xml");
        file.reftype = Some(ReferenceType::Toc);
        file.title = self.metadata.toc_name.clone();
        file.itemref = true;
        self.files.push(file);
        self
    }

    /// Add a resource to the EPUB file
    ///
    /// This resource can be a picture, a font, some CSS file, .... Unlike
    /// `add_content`, files added this way won't appear in the linear
    /// document.
    ///
    /// Note that these files will automatically be inserted into an `OEBPS` directory,
    /// so you don't need (and shouldn't) prefix your path with `OEBPS/`.
    ///
    /// # Arguments
    ///
    /// * `path`: the path where this file will be writen in the EPUB OEBPS structure,
    ///   e.g. `data/image_0.png`
    /// * `content`: the resource to include
    /// * `mime_type`: the mime type of this file, e.g. "image/png".
    pub fn add_resource<R, P, S>(&mut self, path: P, content: R, mime_type: S) -> Result<&mut Self>
    where
        R: Read,
        P: AsRef<Path>,
        S: Into<String>,
    {
        self.zip
            .write_file(Path::new("OEBPS").join(path.as_ref()), content)?;
        debug!("Add resource: {:?}", path.as_ref().display());
        self.files.push(Content::new(
            format!("{}", path.as_ref().display()),
            mime_type,
        ));
        Ok(self)
    }

    /// Add a cover image to the EPUB.
    ///
    /// This works similarly to adding the image as a resource with the `add_resource`
    /// method, except, it signals it in the Manifest secton so it is displayed as the
    /// cover by Ereaders
    pub fn add_cover_image<R, P, S>(
        &mut self,
        path: P,
        content: R,
        mime_type: S,
    ) -> Result<&mut Self>
    where
        R: Read,
        P: AsRef<Path>,
        S: Into<String>,
    {
        self.zip
            .write_file(Path::new("OEBPS").join(path.as_ref()), content)?;
        let mut file = Content::new(format!("{}", path.as_ref().display()), mime_type);
        file.cover = true;
        self.files.push(file);
        Ok(self)
    }

    /// Add a XHTML content file that will be added to the EPUB.
    ///
    /// # Examples
    ///
    /// ```
    /// # use epub_builder::{EpubBuilder, ZipLibrary, EpubContent};
    /// let content = "Some content";
    /// let mut builder = EpubBuilder::new(ZipLibrary::new().unwrap()).unwrap();
    /// // Add a chapter that won't be added to the Table of Contents
    /// builder.add_content(EpubContent::new("intro.xhtml", content.as_bytes())).unwrap();
    /// ```
    ///
    /// ```
    /// # use epub_builder::{EpubBuilder, ZipLibrary, EpubContent, TocElement};
    /// # let mut builder = EpubBuilder::new(ZipLibrary::new().unwrap()).unwrap();
    /// # let content = "Some content";
    /// // Sets the title of a chapter so it is added to the Table of contents
    /// // Also add information about its structure
    /// builder.add_content(EpubContent::new("chapter_1.xhtml", content.as_bytes())
    ///                      .title("Chapter 1")
    ///                      .child(TocElement::new("chapter_1.xhtml#1", "1.1"))).unwrap();
    /// ```
    ///
    /// ```
    /// # use epub_builder::{EpubBuilder, ZipLibrary, EpubContent};
    /// # let mut builder = EpubBuilder::new(ZipLibrary::new().unwrap()).unwrap();
    /// # let content = "Some content";
    /// // Add a section, by setting the level to 2 (instead of the default value 1)
    /// builder.add_content(EpubContent::new("section.xhtml", content.as_bytes())
    ///                      .title("Section 1")
    ///                      .level(2)).unwrap();
    /// ```
    ///
    /// Note that these files will automatically be inserted into an `OEBPS` directory,
    /// so you don't need (and shouldn't) prefix your path with `OEBPS/`.
    ///
    /// # See also
    ///
    /// * [`EpubContent`](struct.EpubContent.html)
    /// * the `add_resource` method, to add other resources in the EPUB file.
    pub fn add_content<R: Read>(&mut self, content: EpubContent<R>) -> Result<&mut Self> {
        self.zip.write_file(
            Path::new("OEBPS").join(content.toc.url.as_str()),
            content.content,
        )?;
        let mut file = Content::new(content.toc.url.as_str(), "application/xhtml+xml");
        file.itemref = true;
        file.reftype = content.reftype;
        if file.reftype.is_some() {
            file.title = content.toc.title.clone();
        }
        self.files.push(file);
        if !content.toc.title.is_empty() {
            self.toc.add(content.toc);
        }
        Ok(self)
    }

    /// Generate the EPUB file and write it to the writer
    ///
    /// # Example
    ///
    /// ```
    /// # use epub_builder::{EpubBuilder, ZipLibrary};
    /// let mut builder = EpubBuilder::new(ZipLibrary::new().unwrap()).unwrap();
    /// // Write the EPUB file into a Vec<u8>
    /// let mut epub: Vec<u8> = vec!();
    /// builder.generate(&mut epub).unwrap();
    /// ```
    pub fn generate<W: io::Write>(&mut self, to: W) -> Result<()> {
        // If no styleesheet was provided, generate a dummy one
        if !self.stylesheet {
            self.stylesheet(b"".as_ref())?;
        }
        // Render content.opf
        let bytes = self.render_opf()?;
        self.zip.write_file("OEBPS/content.opf", &*bytes)?;
        // Render toc.ncx
        let bytes = self.render_toc()?;
        self.zip.write_file("OEBPS/toc.ncx", &*bytes)?;
        // Render nav.xhtml
        let bytes = self.render_nav(true)?;
        self.zip.write_file("OEBPS/nav.xhtml", &*bytes)?;
        // Write inline toc if it needs to
        if self.inline_toc {
            let bytes = self.render_nav(false)?;
            self.zip.write_file("OEBPS/toc.xhtml", &*bytes)?;
        }

        self.zip.generate(to)?;
        Ok(())
    }

    /// Render content.opf file
    fn render_opf(&mut self) -> Result<Vec<u8>> {
<<<<<<< HEAD
        debug!("render_opf...");
        let mut optional = String::new();
        if let Some(ref desc) = self.metadata.description {
            write!(optional, "<dc:description>{}</dc:description>\n", desc)?;
=======
        let mut optional: Vec<String> = Vec::new();
        for desc in &self.metadata.description {
            optional.push(format!("<dc:description>{}</dc:description>", desc));
>>>>>>> ed4f8da5
        }
        for subject in &self.metadata.subject {
            optional.push(format!("<dc:subject>{}</dc:subject>", subject));
        }
        if let Some(ref rights) = self.metadata.license {
            optional.push(format!("<dc:rights>{}</dc:rights>", rights));
        }
        let date = chrono::Utc::now().format("%Y-%m-%dT%H:%M:%SZ");
        let uuid = uuid::adapter::Urn::from_uuid(uuid::Uuid::new_v4()).to_string();

        let mut items: Vec<String> = Vec::new();
        let mut itemrefs: Vec<String> = Vec::new();
        let mut guide: Vec<String> = Vec::new();

        for content in &self.files {
            let id = if content.cover {
                String::from("cover-image")
            } else {
                to_id(&content.file)
            };
            let properties = match (self.version, content.cover) {
                (EpubVersion::V30, true) => "properties=\"cover-image\" ",
                _ => "",
            };
            if content.cover {
                optional.push("<meta name=\"cover\" content=\"cover-image\"/>".to_string());
            }
<<<<<<< HEAD
            debug!("id={:?}, mime={:?}", id, content.mime);
            write!(
                items,
                "<item media-type=\"{mime}\" {properties} \
                    id=\"{id}\" href=\"{href}\" />\n",
=======
            items.push(format!(
                "<item media-type=\"{mime}\" {properties}\
                        id=\"{id}\" href=\"{href}\"/>",
>>>>>>> ed4f8da5
                properties = properties,
                mime = content.mime,
                id = id,
                href = content.file
            ));
            if content.itemref {
                itemrefs.push(format!("<itemref idref=\"{id}\"/>", id = id));
            }
            if let Some(reftype) = content.reftype {
                use crate::ReferenceType::*;
                let reftype = match reftype {
                    Cover => "cover",
                    TitlePage => "title-page",
                    Toc => "toc",
                    Index => "index",
                    Glossary => "glossary",
                    Acknowledgements => "acknowledgements",
                    Bibliography => "bibliography",
                    Colophon => "colophon",
                    Copyright => "copyright",
                    Dedication => "dedication",
                    Epigraph => "epigraph",
                    Foreword => "foreword",
                    Loi => "loi",
                    Lot => "lot",
                    Notes => "notes",
                    Preface => "preface",
                    Text => "text",
                };
<<<<<<< HEAD
                debug!("content = {:?}", &content);
                write!(
                    guide,
                    "<reference type=\"{reftype}\" title=\"{title}\" href=\"{href}\" />\n",
=======
                guide.push(format!(
                    "<reference type=\"{reftype}\" title=\"{title}\" href=\"{href}\"/>",
>>>>>>> ed4f8da5
                    reftype = reftype,
                    // escape < > symbols by &lt; &gt; using 'encode_text()' in Title
                    title = common::escape_quote(html_escape::encode_text(content.title.as_str())),
                    href = content.file
                ));
            }
        }

        let data = MapBuilder::new()
            .insert_str("lang", self.metadata.lang.as_str())
            .insert_vec("author", |builder| {
                let mut builder = builder;
                for author in &self.metadata.author {
                    builder = builder.push_str(author);
                }
                builder
            })
            .insert_str("title", self.metadata.title.as_str())
            .insert_str("generator", self.metadata.generator.as_str())
            .insert_str("toc_name", self.metadata.toc_name.as_str())
            .insert_str("optional", common::indent(optional.join("\n"), 2))
            .insert_str("items", common::indent(items.join("\n"), 2))
            .insert_str("itemrefs", common::indent(itemrefs.join("\n"), 2))
            .insert_str("date", date.to_string())
            .insert_str("uuid", uuid)
            .insert_str("guide", common::indent(guide.join("\n"), 2))
            .build();

        let mut content = vec![];
        let res = match self.version {
            EpubVersion::V20 => templates::v2::CONTENT_OPF.render_data(&mut content, &data),
            EpubVersion::V30 => templates::v3::CONTENT_OPF.render_data(&mut content, &data),
            EpubVersion::__NonExhaustive => unreachable!(),
        };

        res.chain_err(|| "could not render template for content.opf")?;

        Ok(content)
    }

    /// Render toc.ncx
    fn render_toc(&mut self) -> Result<Vec<u8>> {
        let mut nav_points = String::new();

        nav_points.push_str(&self.toc.render_epub());

        let data = MapBuilder::new()
            .insert_str("toc_name", self.metadata.toc_name.as_str())
            .insert_str("nav_points", nav_points.as_str())
            .build();
        let mut res: Vec<u8> = vec![];
        templates::TOC_NCX
            .render_data(&mut res, &data)
            .chain_err(|| "error rendering toc.ncx template")?;
        Ok(res)
    }

    /// Render nav.xhtml
    fn render_nav(&mut self, numbered: bool) -> Result<Vec<u8>> {
        let content = self.toc.render(numbered);
        let mut landmarks: Vec<String> = Vec::new();
        if self.version > EpubVersion::V20 {
            for file in &self.files {
                if let Some(ref reftype) = file.reftype {
                    use ReferenceType::*;
                    let reftype = match *reftype {
                        Cover => "cover",
                        Text => "bodymatter",
                        Toc => "toc",
                        Bibliography => "bibliography",
                        Epigraph => "epigraph",
                        Foreword => "foreword",
                        Preface => "preface",
                        Notes => "endnotes",
                        Loi => "loi",
                        Lot => "lot",
                        Colophon => "colophon",
                        TitlePage => "titlepage",
                        Index => "index",
                        Glossary => "glossary",
                        Copyright => "copyright-page",
                        Acknowledgements => "acknowledgements",
                        Dedication => "dedication",
                    };
                    if !file.title.is_empty() {
                        landmarks.push(format!(
                            "<li><a epub:type=\"{reftype}\" href=\"{href}\">\
                                {title}</a></li>",
                            reftype = reftype,
                            href = file.file,
                            title = file.title
                        ));
                    }
                }
            }
        }

        let data = MapBuilder::new()
            .insert_str("content", content)
            .insert_str("toc_name", self.metadata.toc_name.as_str())
            .insert_str("generator", self.metadata.generator.as_str())
            .insert_str(
                "landmarks",
                if !landmarks.is_empty() {
                    common::indent(
                        format!("<ol>\n{}\n</ol>", common::indent(landmarks.join("\n"), 1)),
                        2,
                    )
                } else {
                    String::new()
                },
            )
            .build();

        let mut res = vec![];
        let eh = match self.version {
            EpubVersion::V20 => templates::v2::NAV_XHTML.render_data(&mut res, &data),
            EpubVersion::V30 => templates::v3::NAV_XHTML.render_data(&mut res, &data),
            EpubVersion::__NonExhaustive => unreachable!(),
        };

        eh.chain_err(|| "error rendering nav.xhtml template")?;
        Ok(res)
    }
}

// generate an id compatible string, replacing / and . by _
fn to_id(s: &str) -> String {
    s.replace(".", "_").replace("/", "_")
}<|MERGE_RESOLUTION|>--- conflicted
+++ resolved
@@ -393,16 +393,10 @@
 
     /// Render content.opf file
     fn render_opf(&mut self) -> Result<Vec<u8>> {
-<<<<<<< HEAD
         debug!("render_opf...");
-        let mut optional = String::new();
-        if let Some(ref desc) = self.metadata.description {
-            write!(optional, "<dc:description>{}</dc:description>\n", desc)?;
-=======
         let mut optional: Vec<String> = Vec::new();
         for desc in &self.metadata.description {
             optional.push(format!("<dc:description>{}</dc:description>", desc));
->>>>>>> ed4f8da5
         }
         for subject in &self.metadata.subject {
             optional.push(format!("<dc:subject>{}</dc:subject>", subject));
@@ -430,17 +424,10 @@
             if content.cover {
                 optional.push("<meta name=\"cover\" content=\"cover-image\"/>".to_string());
             }
-<<<<<<< HEAD
             debug!("id={:?}, mime={:?}", id, content.mime);
-            write!(
-                items,
-                "<item media-type=\"{mime}\" {properties} \
-                    id=\"{id}\" href=\"{href}\" />\n",
-=======
             items.push(format!(
                 "<item media-type=\"{mime}\" {properties}\
                         id=\"{id}\" href=\"{href}\"/>",
->>>>>>> ed4f8da5
                 properties = properties,
                 mime = content.mime,
                 id = id,
@@ -470,15 +457,9 @@
                     Preface => "preface",
                     Text => "text",
                 };
-<<<<<<< HEAD
                 debug!("content = {:?}", &content);
-                write!(
-                    guide,
-                    "<reference type=\"{reftype}\" title=\"{title}\" href=\"{href}\" />\n",
-=======
                 guide.push(format!(
                     "<reference type=\"{reftype}\" title=\"{title}\" href=\"{href}\"/>",
->>>>>>> ed4f8da5
                     reftype = reftype,
                     // escape < > symbols by &lt; &gt; using 'encode_text()' in Title
                     title = common::escape_quote(html_escape::encode_text(content.title.as_str())),
