// This Source Code Form is subject to the terms of the Mozilla Public
// License, v. 2.0. If a copy of the MPL was not distributed with
// this file, You can obtain one at https://mozilla.org/MPL/2.0/.

use crate::templates;
use crate::toc::{Toc, TocElement};
use crate::zip::Zip;
use crate::ReferenceType;
use crate::Result;
use crate::{common, EpubContent};

use std::io;
use std::io::Read;
use std::path::Path;
use std::str::FromStr;

<<<<<<< HEAD
use eyre::{bail, Context, Result};
use upon::Engine;

=======
>>>>>>> 31815e7c
/// Represents the EPUB version.
///
/// Currently, this library supports EPUB 2.0.1 and 3.0.1.
#[non_exhaustive]
#[derive(Debug, Copy, Clone, PartialOrd, PartialEq, Eq)]
pub enum EpubVersion {
    /// EPUB 2.0.1 format
    V20,
    /// EPUB 3.0.1 format
    V30,
}

/// The page-progression-direction attribute of spine is a global attribute and
/// therefore defines the pagination flow of the book as a whole.
#[derive(Debug, Copy, Clone, Default)]
pub enum PageDirection {
    /// Left to right
    #[default]
    Ltr,
    /// Right to left
    Rtl,
}


/// Represents the EPUB `<meta>` content inside `content.opf` file.
///
/// <meta name="" content="">
/// 
#[derive(Debug)]
pub struct MetadataOpf {
    /// Name of the `<meta>` tag
    pub name: String,
    /// Content of the `<meta>` tag
    pub content: String
}

impl MetadataOpf {
    /// Create new instance
    /// 
    /// 
    pub fn new(&self, meta_name: String, meta_content: String) -> Self {
        Self { name: meta_name, content: meta_content }
    }
}

impl ToString for PageDirection {
    fn to_string(&self) -> String {
        match &self {
            PageDirection::Rtl => "rtl".into(),
            PageDirection::Ltr => "ltr".into(),
        }
    }
}

impl FromStr for PageDirection {
    type Err = crate::Error;

    fn from_str(s: &str) -> std::result::Result<Self, Self::Err> {
        let s = s.to_lowercase();
        match s.as_ref() {
            "rtl" => Ok(PageDirection::Rtl),
            "ltr" => Ok(PageDirection::Ltr),
            _ => Err(crate::Error::PageDirectionError(s)),
        }
    }
}

/// EPUB Metadata
#[derive(Debug)]
pub struct Metadata {
    pub title: String,
    pub author: Vec<String>,
    pub lang: String,
    pub direction: PageDirection,
    pub generator: String,
    pub toc_name: String,
    pub description: Vec<String>,
    pub subject: Vec<String>,
    pub license: Option<String>,
    pub date_published: Option<chrono::DateTime<chrono::Utc>>,
    pub date_modified: Option<chrono::DateTime<chrono::Utc>>,
    pub uuid: Option<uuid::Uuid>,
}

impl Default for Metadata {
    fn default() -> Self {
        Self {
            title: String::new(),
            author: vec![],
            lang: String::from("en"),
            direction: PageDirection::default(),
            generator: String::from("Rust EPUB library"),
            toc_name: String::from("Table Of Contents"),
            description: vec![],
            subject: vec![],
            license: None,
            date_published: None,
            date_modified: None,
            uuid: None,
        }
    }
}

/// A file added in the EPUB
#[derive(Debug)]
struct Content {
    pub file: String,
    pub mime: String,
    pub itemref: bool,
    pub cover: bool,
    pub reftype: Option<ReferenceType>,
    pub title: String,
}

impl Content {
    /// Create a new content file
    pub fn new<S1, S2>(file: S1, mime: S2) -> Content
    where
        S1: Into<String>,
        S2: Into<String>,
    {
        Content {
            file: file.into(),
            mime: mime.into(),
            itemref: false,
            cover: false,
            reftype: None,
            title: String::new(),
        }
    }
}

/// Epub Builder
///
/// The main struct you'll need to use in this library. It is first created using
/// a wrapper to zip files; then you add content to it, and finally you generate
/// the EPUB file by calling the `generate` method.
///
/// ```
/// use epub_builder::EpubBuilder;
/// use epub_builder::ZipCommand;
/// use std::io;
///
/// // "Empty" EPUB file
/// let mut builder = EpubBuilder::new(ZipCommand::new().unwrap()).unwrap();
/// builder.metadata("title", "Empty EPUB").unwrap();
/// builder.metadata("author", "Ann 'Onymous").unwrap();
/// builder.generate(&mut io::stdout()).unwrap();
/// ```
#[derive(Debug)]
pub struct EpubBuilder<Z: Zip> {
    version: EpubVersion,
    direction: PageDirection,    
    zip: Z,
    files: Vec<Content>,
    metadata: Metadata,
    toc: Toc,
    stylesheet: bool,
    inline_toc: bool,
    escape_html: bool,
    meta_opf: Vec<MetadataOpf>
}

impl<Z: Zip> EpubBuilder<Z> {
    /// Create a new default EPUB Builder
    pub fn new(zip: Z) -> Result<EpubBuilder<Z>> {
        let mut epub = EpubBuilder {
            version: EpubVersion::V20,
            direction: PageDirection::Ltr,
            zip,
            files: vec![],
            metadata: Metadata::default(),
            toc: Toc::new(),
            stylesheet: false,
            inline_toc: false,
            escape_html: true,
            meta_opf: Vec::new()
        };

        epub.zip
            .write_file("META-INF/container.xml", templates::CONTAINER)?;
        epub.zip.write_file(
            "META-INF/com.apple.ibooks.display-options.xml",
            templates::IBOOKS,
        )?;

        Ok(epub)
    }

    /// Set EPUB version (default: V20)
    ///
    /// Supported versions are:
    ///
    /// * `V20`: EPUB 2.0.1
    /// * 'V30`: EPUB 3.0.1
    pub fn epub_version(&mut self, version: EpubVersion) -> &mut Self {
        self.version = version;
        self
    }
    
    /// Set EPUB Direction (default: Ltr)
    ///
    /// * `Ltr`: Left-To-Right 
    /// * `Rtl`: Right-To-Left 
    /// 
    /// 
    pub fn epub_direction(&mut self, direction: PageDirection) -> &mut Self {
        self.direction = direction;
        self
    }
    

    /// Add custom <meta> to `content.opf`
    /// Syntax: `self.add_metadata_opf(name, content)`
    /// 
    /// ### Example
    /// If you wanna add `<meta name="primary-writing-mode" content="vertical-rl"/>` into `content.opf`
    /// 
    /// ```rust
    /// self.add_metadata_opf(MetadataOpf {
    ///     name: String::from("primary-writing-mode"),
    ///     content: String::from("vertical-rl")
    /// })
    /// ```
    /// 
    pub fn add_metadata_opf(&mut self, item: MetadataOpf) -> &mut Self {
        self.meta_opf.push(item);
        self
    }

    /// Set some EPUB metadata
    ///
    /// For most metadata, this function will replace the existing metadata, but for subject, cteator and identifier who
    /// can have multiple values, it will add data to the existing data, unless the empty string "" is passed, in which case
    /// it will delete existing data for this key.
    ///
    /// # Valid keys used by the EPUB builder
    ///
    /// * `author`: author(s) of the book;
    /// * `title`: title of the book;
    /// * `lang`: the language of the book, quite important as EPUB renderers rely on it
    ///   for e.g. hyphenating words.
    /// * `generator`: generator of the book (should be your program name);
    /// * `toc_name`: the name to use for table of contents (by default, "Table of Contents");
    /// * `subject`;
    /// * `description`;
    /// * `license`.

    pub fn metadata<S1, S2>(&mut self, key: S1, value: S2) -> Result<&mut Self>
    where
        S1: AsRef<str>,
        S2: Into<String>,
    {
        match key.as_ref() {
            "author" => {
                let value = value.into();
                if value.is_empty() {
                    self.metadata.author = vec![];
                } else {
                    self.metadata.author.push(value);
                }
            }
            "title" => self.metadata.title = value.into(),
            "lang" => self.metadata.lang = value.into(),
            "direction" => self.metadata.direction = PageDirection::from_str(&value.into())?,
            "generator" => self.metadata.generator = value.into(),
            "description" => {
                let value = value.into();
                if value.is_empty() {
                    self.metadata.description = vec![];
                } else {
                    self.metadata.description.push(value);
                }
            }
            "subject" => {
                let value = value.into();
                if value.is_empty() {
                    self.metadata.subject = vec![];
                } else {
                    self.metadata.subject.push(value);
                }
            }
            "license" => self.metadata.license = Some(value.into()),
            "toc_name" => self.metadata.toc_name = value.into(),
            s => Err(crate::Error::InvalidMetadataError(s.to_string()))?,
        }
        Ok(self)
    }

    /// Sets the authors of the EPUB
    pub fn set_authors(&mut self, value: Vec<String>) {
        self.metadata.author = value;
    }

    /// Add an author to the EPUB
    pub fn add_author<S: Into<String>>(&mut self, value: S) {
        self.metadata.author.push(value.into());
    }

    /// Remove all authors from EPUB
    pub fn clear_authors<S: Into<String>>(&mut self) {
        self.metadata.author.clear()
    }

    /// Sets the title of the EPUB
    pub fn set_title<S: Into<String>>(&mut self, value: S) {
        self.metadata.title = value.into();
    }

    /// Tells whether fields should be HTML-escaped.
    ///
    /// * `true`: fields such as titles, description, and so on will be HTML-escaped everywhere (default)
    /// * `false`: fields will be left as is (letting you in charge of making
    /// sure they do not contain anything illegal, e.g. < and > characters)
    pub fn escape_html(&mut self, val: bool) {
        self.escape_html = val;
    }

    /// Sets the language of the EPUB
    ///
    /// This is quite important as EPUB renderers rely on it
    /// for e.g. hyphenating words.
    pub fn set_lang<S: Into<String>>(&mut self, value: S) {
        self.metadata.lang = value.into();
    }

    /// Sets the generator of the book (should be your program name)
    pub fn set_generator<S: Into<String>>(&mut self, value: S) {
        self.metadata.generator = value.into();
    }

    /// Sets the name to use for table of contents. This is by default, "Table of Contents"
    pub fn set_toc_name<S: Into<String>>(&mut self, value: S) {
        self.metadata.toc_name = value.into();
    }

    /// Sets and replaces the description of the EPUB
    pub fn set_description(&mut self, value: Vec<String>) {
        self.metadata.description = value;
    }

    /// Adds a line to the EPUB description
    pub fn add_description<S: Into<String>>(&mut self, value: S) {
        self.metadata.description.push(value.into());
    }

    /// Remove all description paragraphs from EPUB
    pub fn clear_description(&mut self) {
        self.metadata.description.clear();
    }

    /// Sets and replaces the subjects of the EPUB
    pub fn set_subjects(&mut self, value: Vec<String>) {
        self.metadata.subject = value;
    }

    /// Adds a value to the subjects
    pub fn add_subject<S: Into<String>>(&mut self, value: S) {
        self.metadata.subject.push(value.into());
    }

    /// Remove all the subjects from EPUB
    pub fn clear_subjects(&mut self) {
        self.metadata.subject.clear();
    }

    /// Sets the license under which this EPUB is distributed
    pub fn set_license<S: Into<String>>(&mut self, value: S) {
        self.metadata.license = Some(value.into());
    }

    /// Sets the publication date of the EPUB
    pub fn set_publication_date(&mut self, date_published: chrono::DateTime<chrono::Utc>) {
        self.metadata.date_published = Some(date_published);
    }
    /// Sets the date on which the EPUB was last modified.
    ///
    /// This value is part of the metadata. If this function is not called, the time at the
    /// moment of generation will be used instead.
    pub fn set_modified_date(&mut self, date_modified: chrono::DateTime<chrono::Utc>) {
        self.metadata.date_modified = Some(date_modified);
    }
    /// Sets the uuid used for the EPUB.
    ///
    /// This is useful for reproducibly generating epubs.
    pub fn set_uuid(&mut self, uuid: uuid::Uuid) {
        self.metadata.uuid = Some(uuid);
    }

    /// Sets stylesheet of the EPUB.
    ///
    /// This content will be written in a `stylesheet.css` file; it is used by
    /// some pages (such as nav.xhtml), you don't have use it in your documents though it
    /// makes sense to also do so.
    pub fn stylesheet<R: Read>(&mut self, content: R) -> Result<&mut Self> {
        self.add_resource("stylesheet.css", content, "text/css")?;
        self.stylesheet = true;
        Ok(self)
    }

    /// Adds an inline toc in the document.
    ///
    /// If this method is called it adds a page that contains the table of contents
    /// that appears in the document.
    ///
    /// The position where this table of contents will be inserted depends on when
    /// you call this method: if you call it before adding any content, it will be
    /// at the beginning, if you call it after, it will be at the end.
    pub fn inline_toc(&mut self) -> &mut Self {
        self.inline_toc = true;
        self.toc.add(TocElement::new(
            "toc.xhtml",
            self.metadata.toc_name.as_str(),
        ));
        let mut file = Content::new("toc.xhtml", "application/xhtml+xml");
        file.reftype = Some(ReferenceType::Toc);
        file.title = self.metadata.toc_name.clone();
        file.itemref = true;
        self.files.push(file);
        self
    }

    /// Add a resource to the EPUB file
    ///
    /// This resource can be a picture, a font, some CSS file, .... Unlike
    /// `add_content`, files added this way won't appear in the linear
    /// document.
    ///
    /// Note that these files will automatically be inserted into an `OEBPS` directory,
    /// so you don't need (and shouldn't) prefix your path with `OEBPS/`.
    ///
    /// # Arguments
    ///
    /// * `path`: the path where this file will be written in the EPUB OEBPS structure,
    ///   e.g. `data/image_0.png`
    /// * `content`: the resource to include
    /// * `mime_type`: the mime type of this file, e.g. "image/png".
    pub fn add_resource<R, P, S>(&mut self, path: P, content: R, mime_type: S) -> Result<&mut Self>
    where
        R: Read,
        P: AsRef<Path>,
        S: Into<String>,
    {
        self.zip
            .write_file(Path::new("OEBPS").join(path.as_ref()), content)?;
        log::debug!("Add resource: {:?}", path.as_ref().display());
        self.files.push(Content::new(
            format!("{}", path.as_ref().display()),
            mime_type,
        ));
        Ok(self)
    }

    /// Add a cover image to the EPUB.
    ///
    /// This works similarly to adding the image as a resource with the `add_resource`
    /// method, except, it signals it in the Manifest section so it is displayed as the
    /// cover by Ereaders
    pub fn add_cover_image<R, P, S>(
        &mut self,
        path: P,
        content: R,
        mime_type: S,
    ) -> Result<&mut Self>
    where
        R: Read,
        P: AsRef<Path>,
        S: Into<String>,
    {
        self.zip
            .write_file(Path::new("OEBPS").join(path.as_ref()), content)?;
        let mut file = Content::new(format!("{}", path.as_ref().display()), mime_type);
        file.cover = true;
        self.files.push(file);
        Ok(self)
    }

    /// Add a XHTML content file that will be added to the EPUB.
    ///
    /// # Examples
    ///
    /// ```
    /// # use epub_builder::{EpubBuilder, ZipLibrary, EpubContent};
    /// let content = "Some content";
    /// let mut builder = EpubBuilder::new(ZipLibrary::new().unwrap()).unwrap();
    /// // Add a chapter that won't be added to the Table of Contents
    /// builder.add_content(EpubContent::new("intro.xhtml", content.as_bytes())).unwrap();
    /// ```
    ///
    /// ```
    /// # use epub_builder::{EpubBuilder, ZipLibrary, EpubContent, TocElement};
    /// # let mut builder = EpubBuilder::new(ZipLibrary::new().unwrap()).unwrap();
    /// # let content = "Some content";
    /// // Sets the title of a chapter so it is added to the Table of contents
    /// // Also add information about its structure
    /// builder.add_content(EpubContent::new("chapter_1.xhtml", content.as_bytes())
    ///                      .title("Chapter 1")
    ///                      .child(TocElement::new("chapter_1.xhtml#1", "1.1"))).unwrap();
    /// ```
    ///
    /// ```
    /// # use epub_builder::{EpubBuilder, ZipLibrary, EpubContent};
    /// # let mut builder = EpubBuilder::new(ZipLibrary::new().unwrap()).unwrap();
    /// # let content = "Some content";
    /// // Add a section, by setting the level to 2 (instead of the default value 1)
    /// builder.add_content(EpubContent::new("section.xhtml", content.as_bytes())
    ///                      .title("Section 1")
    ///                      .level(2)).unwrap();
    /// ```
    ///
    /// Note that these files will automatically be inserted into an `OEBPS` directory,
    /// so you don't need (and shouldn't) prefix your path with `OEBPS/`.
    ///
    /// # See also
    ///
    /// * [`EpubContent`](struct.EpubContent.html)
    /// * the `add_resource` method, to add other resources in the EPUB file.
    pub fn add_content<R: Read>(&mut self, content: EpubContent<R>) -> Result<&mut Self> {
        self.zip.write_file(
            Path::new("OEBPS").join(content.toc.url.as_str()),
            content.content,
        )?;
        let mut file = Content::new(content.toc.url.as_str(), "application/xhtml+xml");
        file.itemref = true;
        file.reftype = content.reftype;
        if file.reftype.is_some() {
            file.title = content.toc.title.clone();
        }
        self.files.push(file);
        if !content.toc.title.is_empty() {
            self.toc.add(content.toc);
        }
        Ok(self)
    }

    /// Generate the EPUB file and write it to the writer
    ///
    /// # Example
    ///
    /// ```
    /// # use epub_builder::{EpubBuilder, ZipLibrary};
    /// let mut builder = EpubBuilder::new(ZipLibrary::new().unwrap()).unwrap();
    /// // Write the EPUB file into a Vec<u8>
    /// let mut epub: Vec<u8> = vec!();
    /// builder.generate(&mut epub).unwrap();
    /// ```
    pub fn generate<W: io::Write>(mut self, to: W) -> Result<()> {
        // If no styleesheet was provided, generate a dummy one
        if !self.stylesheet {
            self.stylesheet(b"".as_ref())?;
        }
        // Render content.opf
        let bytes = self.render_opf()?;
        self.zip.write_file("OEBPS/content.opf", &*bytes)?;
        // Render toc.ncx
        let bytes = self.render_toc()?;
        self.zip.write_file("OEBPS/toc.ncx", &*bytes)?;
        // Render nav.xhtml
        let bytes = self.render_nav(true)?;
        self.zip.write_file("OEBPS/nav.xhtml", &*bytes)?;
        // Write inline toc if it needs to
        if self.inline_toc {
            let bytes = self.render_nav(false)?;
            self.zip.write_file("OEBPS/toc.xhtml", &*bytes)?;
        }

        self.zip.generate(to)?;
        Ok(())
    }

    /// Render content.opf file
    fn render_opf(&mut self) -> Result<Vec<u8>> {
        log::debug!("render_opf...");
        let mut optional: Vec<String> = Vec::new();
        for desc in &self.metadata.description {
            optional.push(format!(
                "<dc:description>{}</dc:description>",
                common::encode_html(desc, self.escape_html),
            ));
        }
        for subject in &self.metadata.subject {
            optional.push(format!(
                "<dc:subject>{}</dc:subject>",
                common::encode_html(subject, self.escape_html),
            ));
        }
        if let Some(ref rights) = self.metadata.license {
            optional.push(format!(
                "<dc:rights>{}</dc:rights>",
                common::encode_html(rights, self.escape_html),
            ));
        }
        for meta in &self.meta_opf{
            optional.push(format!(
                "<meta name=\"{}\" content=\"{}\"/>", 
                common::encode_html(&meta.name, self.escape_html),
                common::encode_html(&meta.content, self.escape_html),
            ));
        }

        let date_modified = self
            .metadata
            .date_modified
            .unwrap_or_else(chrono::Utc::now)
            .format("%Y-%m-%dT%H:%M:%SZ");
        let date_published = self
            .metadata
            .date_published
            .map(|date| date.format("%Y-%m-%dT%H:%M:%SZ"));
        let uuid = uuid::fmt::Urn::from_uuid(self.metadata.uuid.unwrap_or_else(uuid::Uuid::new_v4))
            .to_string();

        let mut items: Vec<String> = Vec::new();
        let mut itemrefs: Vec<String> = Vec::new();
        let mut guide: Vec<String> = Vec::new();

        for content in &self.files {
            let id = if content.cover {
                String::from("cover-image")
            } else {
                to_id(&content.file)
            };
            let properties = match (self.version, content.cover) {
                (EpubVersion::V30, true) => "properties=\"cover-image\" ",
                _ => "",
            };
            if content.cover {
                optional.push("<meta name=\"cover\" content=\"cover-image\"/>".to_string());
            }
            log::debug!("id={:?}, mime={:?}", id, content.mime);
            items.push(format!(
                "<item media-type=\"{mime}\" {properties}\
                        id=\"{id}\" href=\"{href}\"/>",
                properties = properties, // Not escaped: XML attributes above
                mime = html_escape::encode_double_quoted_attribute(&content.mime),
                id = html_escape::encode_double_quoted_attribute(&id),
                // in the zip the path is always with forward slashes, on windows it is with backslashes
                href =
                    html_escape::encode_double_quoted_attribute(&content.file.replace('\\', "/")),
            ));
            if content.itemref {
                itemrefs.push(format!(
                    "<itemref idref=\"{id}\"/>",
                    id = html_escape::encode_double_quoted_attribute(&id),
                ));
            }
            if let Some(reftype) = content.reftype {
                use crate::ReferenceType::*;
                let reftype = match reftype {
                    Cover => "cover",
                    TitlePage => "title-page",
                    Toc => "toc",
                    Index => "index",
                    Glossary => "glossary",
                    Acknowledgements => "acknowledgements",
                    Bibliography => "bibliography",
                    Colophon => "colophon",
                    Copyright => "copyright",
                    Dedication => "dedication",
                    Epigraph => "epigraph",
                    Foreword => "foreword",
                    Loi => "loi",
                    Lot => "lot",
                    Notes => "notes",
                    Preface => "preface",
                    Text => "text",
                };
                log::debug!("content = {:?}", &content);
                guide.push(format!(
                    "<reference type=\"{reftype}\" title=\"{title}\" href=\"{href}\"/>",
                    reftype = html_escape::encode_double_quoted_attribute(&reftype),
                    title = html_escape::encode_double_quoted_attribute(&content.title),
                    href = html_escape::encode_double_quoted_attribute(&content.file),
                ));
            }
        }

        let data = {
            let mut authors: Vec<_> = vec![];
            for (i, author) in self.metadata.author.iter().enumerate() {
                let author = upon::value! {
                    id_attr: html_escape::encode_double_quoted_attribute(&i.to_string()),
                    name: common::encode_html(author, self.escape_html)
                };
                authors.push(author);
            }
            upon::value! {
                author: authors,
                lang: html_escape::encode_text(&self.metadata.lang),
                direction: self.metadata.direction.to_string(),
                title: common::encode_html(&self.metadata.title, self.escape_html),
                generator_attr: html_escape::encode_double_quoted_attribute(&self.metadata.generator),
                toc_name: common::encode_html(&self.metadata.toc_name, self.escape_html),
                toc_name_attr: html_escape::encode_double_quoted_attribute(&self.metadata.toc_name),
                optional: common::indent(optional.join("\n"), 2),
                items: common::indent(items.join("\n"), 2), // Not escaped: XML content
                itemrefs: common::indent(itemrefs.join("\n"), 2), // Not escaped: XML content
                date_modified: html_escape::encode_text(&date_modified.to_string()),
                uuid: html_escape::encode_text(&uuid),
                guide: common::indent(guide.join("\n"), 2), // Not escaped: XML content
                date_published: if let Some(date) = date_published { date.to_string() } else { String::new() },
            }
        };

        let mut res: Vec<u8> = vec![];
        match self.version {
<<<<<<< HEAD
            EpubVersion::V20 => templates::v2::CONTENT_OPF
                .render(&Engine::new(), &data)
                .to_writer(&mut res),
            EpubVersion::V30 => templates::v3::CONTENT_OPF
                .render(&Engine::new(), &data)
                .to_writer(&mut res),
        }
        .wrap_err("could not render template for content.opf")?;
=======
            EpubVersion::V20 => templates::v2::CONTENT_OPF.render(&data).to_writer(&mut res),
            EpubVersion::V30 => templates::v3::CONTENT_OPF.render(&data).to_writer(&mut res),
        }
        .map_err(|e| crate::Error::TemplateError {
            msg: "could not render template for content.opf".to_string(),
            cause: e.into(),
        })?;
        //.wrap_err("could not render template for content.opf")?;
>>>>>>> 31815e7c

        Ok(res)
    }

    /// Render toc.ncx
    fn render_toc(&mut self) -> Result<Vec<u8>> {
        let mut nav_points = String::new();

        nav_points.push_str(&self.toc.render_epub(self.escape_html));

        let data = upon::value! {
            toc_name: common::encode_html(&self.metadata.toc_name, self.escape_html),
            nav_points: nav_points
        };
        let mut res: Vec<u8> = vec![];
        templates::TOC_NCX
            .render(&Engine::new(), &data)
            .to_writer(&mut res)
            .map_err(|e| crate::Error::TemplateError {
                msg: "error rendering toc.ncx template".to_string(),
                cause: e.into(),
            })?;
        Ok(res)
    }

    /// Render nav.xhtml
    fn render_nav(&mut self, numbered: bool) -> Result<Vec<u8>> {
        let content = self.toc.render(numbered, self.escape_html);
        let mut landmarks: Vec<String> = Vec::new();
        if self.version > EpubVersion::V20 {
            for file in &self.files {
                if let Some(ref reftype) = file.reftype {
                    use ReferenceType::*;
                    let reftype = match *reftype {
                        Cover => "cover",
                        Text => "bodymatter",
                        Toc => "toc",
                        Bibliography => "bibliography",
                        Epigraph => "epigraph",
                        Foreword => "foreword",
                        Preface => "preface",
                        Notes => "endnotes",
                        Loi => "loi",
                        Lot => "lot",
                        Colophon => "colophon",
                        TitlePage => "titlepage",
                        Index => "index",
                        Glossary => "glossary",
                        Copyright => "copyright-page",
                        Acknowledgements => "acknowledgements",
                        Dedication => "dedication",
                    };
                    if !file.title.is_empty() {
                        landmarks.push(format!(
                            "<li><a epub:type=\"{reftype}\" href=\"{href}\">\
                                {title}</a></li>",
                            reftype = html_escape::encode_double_quoted_attribute(&reftype),
                            href = html_escape::encode_double_quoted_attribute(&file.file),
                            title = common::encode_html(&file.title, self.escape_html),
                        ));
                    }
                }
            }
        }

        let data = upon::value! {
            content: content, // Not escaped: XML content
            toc_name: common::encode_html(&self.metadata.toc_name, self.escape_html),
            generator_attr: html_escape::encode_double_quoted_attribute(&self.metadata.generator),
            landmarks: if !landmarks.is_empty() {
                common::indent(
                    format!(
                        "<ol>\n{}\n</ol>",
                        common::indent(landmarks.join("\n"), 1), // Not escaped: XML content
                    ),
                    2,
                )
            } else {
                String::new()
            },
        };

        let mut res: Vec<u8> = vec![];
        match self.version {
<<<<<<< HEAD
            EpubVersion::V20 => templates::v2::NAV_XHTML
                .render(&Engine::new(), &data)
                .to_writer(&mut res),
            EpubVersion::V30 => templates::v3::NAV_XHTML
                .render(&Engine::new(), &data)
                .to_writer(&mut res),
        }
        .wrap_err("error rendering nav.xhtml template")?;
=======
            EpubVersion::V20 => templates::v2::NAV_XHTML.render(&data).to_writer(&mut res),
            EpubVersion::V30 => templates::v3::NAV_XHTML.render(&data).to_writer(&mut res),
        }
        .map_err(|e| crate::Error::TemplateError {
            msg: "error rendering nav.xhtml template".to_string(),
            cause: e.into(),
        })?;
>>>>>>> 31815e7c
        Ok(res)
    }
}

// The actual rules for ID are here - https://www.w3.org/TR/xml-names11/#NT-NCNameChar
// Ordering to to look as similar as possible to the W3 Recommendation ruleset
// Slightly more permissive, there are some that are invalid start chars, but this is ok.
fn is_id_char(c: char) -> bool {
    c.is_ascii_uppercase()
        || c == '_'
        || c.is_ascii_lowercase()
        || ('\u{C0}'..='\u{D6}').contains(&c)
        || ('\u{D8}'..='\u{F6}').contains(&c)
        || ('\u{F8}'..='\u{2FF}').contains(&c)
        || ('\u{370}'..='\u{37D}').contains(&c)
        || ('\u{37F}'..='\u{1FFF}').contains(&c)
        || ('\u{200C}'..='\u{200D}').contains(&c)
        || ('\u{2070}'..='\u{218F}').contains(&c)
        || ('\u{2C00}'..='\u{2FEF}').contains(&c)
        || ('\u{3001}'..='\u{D7FF}').contains(&c)
        || ('\u{F900}'..='\u{FDCF}').contains(&c)
        || ('\u{FDF0}'..='\u{FFFD}').contains(&c)
        || ('\u{10000}'..='\u{EFFFF}').contains(&c)
        || c == '-'
        || c == '.'
        || c.is_ascii_digit()
        || c == '\u{B7}'
        || ('\u{0300}'..='\u{036F}').contains(&c)
        || ('\u{203F}'..='\u{2040}').contains(&c)
}

// generate an id compatible string, replacing all none ID chars to underscores
fn to_id(s: &str) -> String {
    "id_".to_string() + &s.replace(|c: char| !is_id_char(c), "_")
}<|MERGE_RESOLUTION|>--- conflicted
+++ resolved
@@ -14,12 +14,6 @@
 use std::path::Path;
 use std::str::FromStr;
 
-<<<<<<< HEAD
-use eyre::{bail, Context, Result};
-use upon::Engine;
-
-=======
->>>>>>> 31815e7c
 /// Represents the EPUB version.
 ///
 /// Currently, this library supports EPUB 2.0.1 and 3.0.1.
@@ -726,16 +720,6 @@
 
         let mut res: Vec<u8> = vec![];
         match self.version {
-<<<<<<< HEAD
-            EpubVersion::V20 => templates::v2::CONTENT_OPF
-                .render(&Engine::new(), &data)
-                .to_writer(&mut res),
-            EpubVersion::V30 => templates::v3::CONTENT_OPF
-                .render(&Engine::new(), &data)
-                .to_writer(&mut res),
-        }
-        .wrap_err("could not render template for content.opf")?;
-=======
             EpubVersion::V20 => templates::v2::CONTENT_OPF.render(&data).to_writer(&mut res),
             EpubVersion::V30 => templates::v3::CONTENT_OPF.render(&data).to_writer(&mut res),
         }
@@ -744,7 +728,6 @@
             cause: e.into(),
         })?;
         //.wrap_err("could not render template for content.opf")?;
->>>>>>> 31815e7c
 
         Ok(res)
     }
@@ -829,16 +812,6 @@
 
         let mut res: Vec<u8> = vec![];
         match self.version {
-<<<<<<< HEAD
-            EpubVersion::V20 => templates::v2::NAV_XHTML
-                .render(&Engine::new(), &data)
-                .to_writer(&mut res),
-            EpubVersion::V30 => templates::v3::NAV_XHTML
-                .render(&Engine::new(), &data)
-                .to_writer(&mut res),
-        }
-        .wrap_err("error rendering nav.xhtml template")?;
-=======
             EpubVersion::V20 => templates::v2::NAV_XHTML.render(&data).to_writer(&mut res),
             EpubVersion::V30 => templates::v3::NAV_XHTML.render(&data).to_writer(&mut res),
         }
@@ -846,7 +819,6 @@
             msg: "error rendering nav.xhtml template".to_string(),
             cause: e.into(),
         })?;
->>>>>>> 31815e7c
         Ok(res)
     }
 }
