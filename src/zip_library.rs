// This Source Code Form is subject to the terms of the Mozilla Public
// License, v. 2.0. If a copy of the MPL was not distributed with
// this file, You can obtain one at https://mozilla.org/MPL/2.0/.

use crate::zip::Zip;

use std::fmt;
use std::io;
use std::io::Cursor;
use std::io::Read;
use std::io::Write;
use std::path::Path;

use crate::Result;
use libzip::write::FileOptions;
use libzip::CompressionMethod;
use libzip::ZipWriter;

/// Zip files using the [Rust `zip`](https://crates.io/crates/zip) library.
///
/// While this has the advantage of not requiring an external `zip` command, I have
/// run into some issues when trying to export EPUB generated with this method to
/// ereaders (e.g. Kobo).
///
/// Note that these takes care of adding the mimetype (since it must not be deflated), it
/// should not be added manually.
pub struct ZipLibrary {
    writer: ZipWriter<Cursor<Vec<u8>>>,
}

impl fmt::Debug for ZipLibrary {
    fn fmt(&self, f: &mut fmt::Formatter) -> fmt::Result {
        write!(f, "ZipLibrary")
    }
}

impl ZipLibrary {
    /// Creates a new wrapper for zip library
    ///
    /// Also add mimetype at the beginning of the EPUB file.
    pub fn new() -> Result<ZipLibrary> {
        let mut writer = ZipWriter::new(Cursor::new(vec![]));
        writer.set_comment(""); // Fix issues with some readers

<<<<<<< HEAD
        writer
            .start_file::<_, (), _>(
                "mimetype",
                FileOptions::default().compression_method(CompressionMethod::Stored),
            )
            .wrap_err("could not create mimetype in epub")?;
=======
        writer.start_file(
            "mimetype",
            FileOptions::default().compression_method(CompressionMethod::Stored),
        )?;
>>>>>>> 31815e7c
        writer
            .write(b"application/epub+zip")
            .map_err(|e| crate::Error::IoError {
                msg: "could not write mimetype in epub".to_string(),
                cause: e,
            })?;

        Ok(ZipLibrary { writer })
    }
}

impl Zip for ZipLibrary {
    fn write_file<P: AsRef<Path>, R: Read>(&mut self, path: P, mut content: R) -> Result<()> {
        let mut file = format!("{}", path.as_ref().display());
        if cfg!(target_os = "windows") {
            // Path names should not use backspaces in zip files
            file = file.replace('\\', "/");
        }
<<<<<<< HEAD
        let options: FileOptions<()> = FileOptions::default();
        self.writer
            .start_file(file.clone(), options)
            .wrap_err_with(|| format!("could not create file '{}' in epub", file))?;
        io::copy(&mut content, &mut self.writer)
            .wrap_err_with(|| format!("could not write file '{}' in epub", file))?;
        Ok(())
    }

    fn generate<W: Write>(self, mut to: W) -> Result<()> {
        let cursor = self.writer.finish().wrap_err("error writing zip file")?;
=======
        let options = FileOptions::default();
        self.writer.start_file(file.clone(), options).map_err(|e| {
            crate::Error::ZipErrorWithMessage {
                msg: format!("could not create file '{}' in epub", file),
                cause: e,
            }
        })?;
        io::copy(&mut content, &mut self.writer).map_err(|e| crate::Error::IoError {
            msg: format!("could not write file '{}' in epub", file),
            cause: e,
        })?;
        Ok(())
    }

    fn generate<W: Write>(&mut self, mut to: W) -> Result<()> {
        let cursor = self
            .writer
            .finish()
            .map_err(|e| crate::Error::ZipErrorWithMessage {
                msg: "error writing zip file".to_string(),
                cause: e,
            })?;
>>>>>>> 31815e7c
        let bytes = cursor.into_inner();
        to.write_all(bytes.as_ref())
            .map_err(|e| crate::Error::IoError {
                msg: "error writing to file".to_string(),
                cause: e,
            })?;
        Ok(())
    }
}<|MERGE_RESOLUTION|>--- conflicted
+++ resolved
@@ -41,20 +41,10 @@
     pub fn new() -> Result<ZipLibrary> {
         let mut writer = ZipWriter::new(Cursor::new(vec![]));
         writer.set_comment(""); // Fix issues with some readers
-
-<<<<<<< HEAD
-        writer
-            .start_file::<_, (), _>(
-                "mimetype",
-                FileOptions::default().compression_method(CompressionMethod::Stored),
-            )
-            .wrap_err("could not create mimetype in epub")?;
-=======
         writer.start_file(
             "mimetype",
             FileOptions::default().compression_method(CompressionMethod::Stored),
         )?;
->>>>>>> 31815e7c
         writer
             .write(b"application/epub+zip")
             .map_err(|e| crate::Error::IoError {
@@ -73,19 +63,6 @@
             // Path names should not use backspaces in zip files
             file = file.replace('\\', "/");
         }
-<<<<<<< HEAD
-        let options: FileOptions<()> = FileOptions::default();
-        self.writer
-            .start_file(file.clone(), options)
-            .wrap_err_with(|| format!("could not create file '{}' in epub", file))?;
-        io::copy(&mut content, &mut self.writer)
-            .wrap_err_with(|| format!("could not write file '{}' in epub", file))?;
-        Ok(())
-    }
-
-    fn generate<W: Write>(self, mut to: W) -> Result<()> {
-        let cursor = self.writer.finish().wrap_err("error writing zip file")?;
-=======
         let options = FileOptions::default();
         self.writer.start_file(file.clone(), options).map_err(|e| {
             crate::Error::ZipErrorWithMessage {
@@ -108,7 +85,6 @@
                 msg: "error writing zip file".to_string(),
                 cause: e,
             })?;
->>>>>>> 31815e7c
         let bytes = cursor.into_inner();
         to.write_all(bytes.as_ref())
             .map_err(|e| crate::Error::IoError {
