// This Source Code Form is subject to the terms of the Mozilla Public
// License, v. 2.0. If a copy of the MPL was not distributed with
// this file, You can obtain one at https://mozilla.org/MPL/2.0/.

use crate::zip::Zip;
use crate::Result;

use std::fs;
use std::fs::DirBuilder;
use std::fs::File;
use std::io;
use std::io::Read;
use std::io::Write;
use std::path::Path;
use std::path::PathBuf;
use std::process::Command;

/// Zip files using the system `zip` command.
///
/// Create a temporary directory, write temp files in that directory, and then
/// calls the zip command to generate an epub file.
///
/// This method will fail if `zip` (or the alternate specified command) is not installed
/// on the user system.
///
/// Note that these takes care of adding the mimetype (since it must not be deflated), it
/// should not be added manually.
pub struct ZipCommand {
    command: String,
    temp_dir: tempfile::TempDir,
    files: Vec<PathBuf>,
}

impl ZipCommand {
    /// Creates a new ZipCommand, using default setting to create a temporary directory.
    pub fn new() -> Result<ZipCommand> {
        let temp_dir = tempfile::TempDir::new().map_err(|e| crate::Error::IoError {
            msg: "could not create temporary directory".to_string(),
            cause: e,
        })?;
        let zip = ZipCommand {
            command: String::from("zip"),
            temp_dir,
            files: vec![],
        };
        Ok(zip)
    }

    /// Creates a new ZipCommand, specifying where to create a temporary directory.
    ///
    /// # Arguments
    /// * `temp_path`: the path where a temporary directory should be created.
    pub fn new_in<P: AsRef<Path>>(temp_path: P) -> Result<ZipCommand> {
<<<<<<< HEAD
        let temp_dir = tempfile::TempDir::new_in(temp_path)
            .wrap_err("could not create temporary directory")?;
=======
        let temp_dir = tempfile::TempDir::new_in(temp_path).map_err(|e| crate::Error::IoError {
            msg: "could not create temporary directory".to_string(),
            cause: e,
        })?;
>>>>>>> 31815e7c
        let zip = ZipCommand {
            command: String::from("zip"),
            temp_dir,
            files: vec![],
        };
        Ok(zip)
    }

    /// Set zip command to use (default: "zip")
    pub fn command<S: Into<String>>(&mut self, command: S) -> &mut Self {
        self.command = command.into();
        self
    }

    /// Test that zip command works correctly (i.e program is installed)
    pub fn test(&self) -> Result<()> {
        let output = Command::new(&self.command)
            .current_dir(self.temp_dir.path())
            .arg("-v")
            .output()
            .map_err(|e| crate::Error::IoError {
                msg: format!("failed to run command {name}", name = self.command),
                cause: e,
            })?;
        if !output.status.success() {
            return Err(crate::Error::ZipCommandError(format!(
                "command {name} did not exit successfully: {output}",
                name = self.command,
                output = String::from_utf8_lossy(&output.stderr)
            )));
        }
        Ok(())
    }

    /// Adds a file to the temporary directory
    fn add_to_tmp_dir<P: AsRef<Path>, R: Read>(&mut self, path: P, mut content: R) -> Result<()> {
        let dest_file = self.temp_dir.path().join(path.as_ref());
        let dest_dir = dest_file.parent().unwrap();
        if fs::metadata(dest_dir).is_err() {
            // dir does not exist, create it
            DirBuilder::new()
                .recursive(true)
                .create(dest_dir)
                .map_err(|e| crate::Error::IoError {
                    msg: format!(
                        "could not create temporary directory in {path}",
                        path = dest_dir.display()
                    ),
                    cause: e,
                })?;
        }

        let mut f = File::create(&dest_file).map_err(|e| crate::Error::IoError {
            msg: format!(
                "could not write to temporary file {file}",
                file = path.as_ref().display()
            ),
            cause: e,
        })?;
        io::copy(&mut content, &mut f).map_err(|e| crate::Error::IoError {
            msg: format!(
                "could not write to temporary file {file}",
                file = path.as_ref().display()
            ),
            cause: e,
        })?;
        Ok(())
    }
}

impl Zip for ZipCommand {
    fn write_file<P: AsRef<Path>, R: Read>(&mut self, path: P, content: R) -> Result<()> {
        let path = path.as_ref();
        if path.starts_with("..") || path.is_absolute() {
            return Err(crate::Error::InvalidPath(format!(
                "file {} refers to a path outside the temporary directory. This is \
                   verbotten!",
                path.display()
            )));
        }

        self.add_to_tmp_dir(path, content)?;
        self.files.push(path.to_path_buf());
        Ok(())
    }

    fn generate<W: Write>(mut self, mut to: W) -> Result<()> {
        // First, add mimetype and don't compress it
        self.add_to_tmp_dir("mimetype", b"application/epub+zip".as_ref())?;
        let output = Command::new(&self.command)
            .current_dir(self.temp_dir.path())
            .arg("-X0")
            .arg("output.epub")
            .arg("mimetype")
            .output()
            .map_err(|e| {
                crate::Error::ZipCommandError(format!(
                    "failed to run command {name}: {e:?}",
                    name = self.command
                ))
            })?;
        if !output.status.success() {
            return Err(crate::Error::ZipCommandError(format!(
                "command {name} didn't return successfully: {output}",
                name = self.command,
                output = String::from_utf8_lossy(&output.stderr)
            )));
        }

        let mut command = Command::new(&self.command);
        command
            .current_dir(self.temp_dir.path())
            .arg("-9")
            .arg("output.epub");
        for file in &self.files {
            command.arg(format!("{}", file.display()));
        }

        let output = command.output().map_err(|e| {
            crate::Error::ZipCommandError(format!(
                "failed to run command {name}: {e:?}",
                name = self.command
            ))
        })?;
        if output.status.success() {
            let mut f = File::open(self.temp_dir.path().join("output.epub")).map_err(|e| {
                crate::Error::IoError {
                    msg: "error reading temporary epub file".to_string(),
                    cause: e,
                }
            })?;
            io::copy(&mut f, &mut to).map_err(|e| crate::Error::IoError {
                msg: "error writing result of the zip command".to_string(),
                cause: e,
            })?;
            Ok(())
        } else {
            Err(crate::Error::ZipCommandError(format!(
                "command {name} didn't return successfully: {output}",
                name = self.command,
                output = String::from_utf8_lossy(&output.stderr)
            )))
        }
    }
}

#[test]
fn zip_creation() {
    ZipCommand::new().unwrap();
}

#[test]
fn zip_ok() {
    let command = ZipCommand::new().unwrap();
    let res = command.test();
    assert!(res.is_ok());
}

#[test]
fn zip_not_ok() {
    let mut command = ZipCommand::new().unwrap();
    command.command("xkcodpd");
    let res = command.test();
    assert!(res.is_err());
}<|MERGE_RESOLUTION|>--- conflicted
+++ resolved
@@ -51,15 +51,10 @@
     /// # Arguments
     /// * `temp_path`: the path where a temporary directory should be created.
     pub fn new_in<P: AsRef<Path>>(temp_path: P) -> Result<ZipCommand> {
-<<<<<<< HEAD
-        let temp_dir = tempfile::TempDir::new_in(temp_path)
-            .wrap_err("could not create temporary directory")?;
-=======
         let temp_dir = tempfile::TempDir::new_in(temp_path).map_err(|e| crate::Error::IoError {
             msg: "could not create temporary directory".to_string(),
             cause: e,
         })?;
->>>>>>> 31815e7c
         let zip = ZipCommand {
             command: String::from("zip"),
             temp_dir,
