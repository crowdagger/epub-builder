--- conflicted
+++ resolved
@@ -17,9 +17,5 @@
     fn write_file<P: AsRef<Path>, R: Read>(&mut self, file: P, content: R) -> Result<()>;
 
     /// Generate the ZIP file
-<<<<<<< HEAD
-    fn generate<W: Write>(&mut self, to: W) -> Result<()>;
-=======
     fn generate<W: Write>(&mut self, _: W) -> Result<()>;
->>>>>>> ed4f8da5
 }