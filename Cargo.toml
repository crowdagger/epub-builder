--- conflicted
+++ resolved
@@ -26,13 +26,8 @@
 upon = "0.8"
 chrono = { version = "0.4", default-features = false, features = ["clock", "std", "wasmbind"] }
 uuid = { version = "1", features = ["v4"] }
-<<<<<<< HEAD
 tempfile = { version = "3", optional = true } 
 libzip = { version = "2.1", optional = true, default-features = false, features = ["deflate"], package = "zip"} 
-=======
-tempfile = { version = "3", optional = true }
-libzip = { version = "0.6", optional = true, default-features = false, features = ["deflate"], package = "zip" }
->>>>>>> 31815e7c
 html-escape = "0.2"
 log = "0.4"
 
